--- conflicted
+++ resolved
@@ -1,22 +1,4 @@
 param($action)
-
-$ErrorActionPreference = 'Stop'
-
-# From http://zduck.com/2012/powershell-batch-files-exit-codes/
-function Exec
-{
-    [CmdletBinding()]
-    param (
-        [Parameter(Position=0, Mandatory=1)]
-        [scriptblock]$Command,
-        [Parameter(Position=1, Mandatory=0)]
-        [string]$ErrorMessage = "Execution of command failed.`n$Command"
-    )
-    & $Command
-    if ($LastExitCode -ne 0) {
-        throw "Exec: $ErrorMessage"
-    }
-}
 
 $wwwroot = "C:\FrameworkBenchmarks\servicestack\www"
 $source = "C:\FrameworkBenchmarks\servicestack\src"
@@ -34,12 +16,7 @@
     New-WebSite -Name Benchmarks -Port 8080 -PhysicalPath $wwwroot
     
     # Build the project
-<<<<<<< HEAD
-    Exec { & $msbuild "$source\ServiceStackBenchmark.csproj" /p:Configuration=Release /p:Platform="x64" /t:Clean }
-    Exec { & $msbuild "$source\ServiceStackBenchmark.csproj" /p:Configuration=Release /p:Platform="x64" /p:DeployOnBuild=true /p:PublishProfile=IIS }
-=======
     &$msbuild "$source\ServiceStackBenchmark.csproj" /t:RestorePackages
     &$msbuild "$source\ServiceStackBenchmark.csproj" /p:Configuration=Release /p:Platform="x64" /t:Clean
     &$msbuild "$source\ServiceStackBenchmark.csproj" /p:Configuration=Release /p:Platform="x64" /p:DeployOnBuild=true /p:PublishProfile=IIS
->>>>>>> 33f43e6a
-}+}
