package main

import (
	"database/sql"
	"encoding/json"
	_ "github.com/go-sql-driver/mysql"
	"html/template"
	"log"
	"math/rand"
	"net/http"
	"runtime"
<<<<<<< HEAD
=======
	"sort"
>>>>>>> a05c708f
	"strconv"
)

type MessageStruct struct {
	Message string
}

type World struct {
	Id           uint16 `json:"id"`
	RandomNumber uint16 `json:"randomNumber"`
}

<<<<<<< HEAD
const (
	DB_CONN_STR   = "benchmarkdbuser:benchmarkdbpass@tcp(localhost:3306)/hello_world?charset=utf8"
	DB_SELECT_SQL = "SELECT * FROM World where id = ?;"
	DB_ROWS       = 10000
)

var (
	db    *sql.DB
	query *sql.Stmt
)

func main() {
	runtime.GOMAXPROCS(runtime.NumCPU())
	var err error
	if db, err = sql.Open("mysql", DB_CONN_STR); err != nil {
		log.Fatalf("Error opening database: %s", err)
	}
	if query, err = db.Prepare(DB_SELECT_SQL); err != nil {
		log.Fatalf("Error preparing statement: %s", err)
	}
	http.HandleFunc("/json", jsonHandler)
	http.HandleFunc("/db", dbHandler)
=======
type Fortune struct {
	Id      uint16 `json:"id"`
	Message string `json:"message"`
}

const (
	DB_CONN_STR           = "benchmarkdbuser:benchmarkdbpass@tcp(localhost:3306)/hello_world?charset=utf8"
	DB_SELECT_SQL         = "SELECT id, randomNumber FROM World where id = ?"
	DB_FORTUNE_SELECT_SQL = "SELECT id, message FROM Fortune;"
	DB_ROWS               = 10000
	MAX_CONN              = 80
)

var (
	stmts        = make(chan *sql.Stmt, MAX_CONN)
	fortuneStmts = make(chan *sql.Stmt, MAX_CONN)
	tmpl         = template.Must(template.ParseFiles("templates/layout.html", "templates/fortune.html"))
)

func init() {
	//setup DB connection pool to work around Go issue #4805: https://code.google.com/p/go/issues/detail?id=4805&q=sql.db&colspec=ID%20Status%20Stars%20Priority%20Owner%20Reporter%20Summary
	for i := 0; i < MAX_CONN; i++ {
		db, err := sql.Open("mysql", DB_CONN_STR)
		if err != nil {
			log.Fatalf("Error opening database: %s", err)
		}
		stmt, err := db.Prepare(DB_SELECT_SQL)
		if err != nil {
			log.Fatal(err)
		}
		stmts <- stmt
		fortuneStmt, err := db.Prepare(DB_FORTUNE_SELECT_SQL)
		if err != nil {
			log.Fatal(err)
		}
		fortuneStmts <- fortuneStmt
	}
}

func main() {
	runtime.GOMAXPROCS(runtime.NumCPU())
	http.HandleFunc("/db", dbHandler)
	http.HandleFunc("/json", jsonHandler)
	http.HandleFunc("/fortune", fortuneHandler)
>>>>>>> a05c708f
	http.ListenAndServe(":8080", nil)
}

func jsonHandler(w http.ResponseWriter, r *http.Request) {
	w.Header().Set("Content-Type", "application/javascript")
	j, _ := json.Marshal(&MessageStruct{"Hello, world"})
	w.Header().Set("Content-Length", strconv.Itoa(len(j)))
	w.Write(j)
}

func dbHandler(w http.ResponseWriter, r *http.Request) {
<<<<<<< HEAD
	qnum := 1
	if qnumStr := r.URL.Query().Get("queries"); len(qnumStr) != 0 {
		qnum, _ = strconv.Atoi(qnumStr)
	}
	ww := make([]World, qnum)
	for i := 0; i < qnum; i++ {
		query.QueryRow(rand.Intn(DB_ROWS)+1).Scan(&ww[i].Id, &ww[i].RandomNumber)
=======
	n := 1
	if nStr := r.URL.Query().Get("queries"); len(nStr) != 0 {
		n, _ = strconv.Atoi(nStr)
	}
	ww := make([]World, n)
	stmt := <-stmts //wait for a connection
	for i := 0; i < n; i++ {
		stmt.QueryRow(rand.Intn(DB_ROWS)+1).Scan(&ww[i].Id, &ww[i].RandomNumber)
>>>>>>> a05c708f
	}
	stmts <- stmt //get a connection
	j, _ := json.Marshal(ww)
	w.Header().Set("Content-Type", "application/json")
	w.Header().Set("Content-Length", strconv.Itoa(len(j)))
	w.Write(j)
<<<<<<< HEAD
}
=======
}

func fortuneHandler(w http.ResponseWriter, r *http.Request) {
	fortunes := make([]*Fortune, 0, 16)
	stmt := <-fortuneStmts    //wait for a connection
	rows, err := stmt.Query() //Execute the query
	if err != nil {
		log.Fatalf("Error preparing statement: %s", err)
	}
	i := 0
	var fortune *Fortune
	for rows.Next() { //Fetch rows
		fortune = new(Fortune)
		if err = rows.Scan(&fortune.Id, &fortune.Message); err != nil {
			panic(err)
		}
		fortunes = append(fortunes, fortune)
		i++
	}
	fortuneStmts <- stmt //return a connection
	fortunes = append(fortunes, &Fortune{Message: "Additional fortune added at request time."})

	sort.Sort(ByMessage{fortunes})
	w.Header().Set("Content-Type", "text/html")
	if err := tmpl.Execute(w, map[string]interface{}{"fortunes": fortunes}); err != nil {
		http.Error(w, err.Error(), http.StatusInternalServerError)
	}
}

type Fortunes []*Fortune

func (s Fortunes) Len() int      { return len(s) }
func (s Fortunes) Swap(i, j int) { s[i], s[j] = s[j], s[i] }

type ByMessage struct{ Fortunes }

func (s ByMessage) Less(i, j int) bool { return s.Fortunes[i].Message < s.Fortunes[j].Message }
>>>>>>> a05c708f
<|MERGE_RESOLUTION|>--- conflicted
+++ resolved
@@ -9,10 +9,7 @@
 	"math/rand"
 	"net/http"
 	"runtime"
-<<<<<<< HEAD
-=======
 	"sort"
->>>>>>> a05c708f
 	"strconv"
 )
 
@@ -25,30 +22,6 @@
 	RandomNumber uint16 `json:"randomNumber"`
 }
 
-<<<<<<< HEAD
-const (
-	DB_CONN_STR   = "benchmarkdbuser:benchmarkdbpass@tcp(localhost:3306)/hello_world?charset=utf8"
-	DB_SELECT_SQL = "SELECT * FROM World where id = ?;"
-	DB_ROWS       = 10000
-)
-
-var (
-	db    *sql.DB
-	query *sql.Stmt
-)
-
-func main() {
-	runtime.GOMAXPROCS(runtime.NumCPU())
-	var err error
-	if db, err = sql.Open("mysql", DB_CONN_STR); err != nil {
-		log.Fatalf("Error opening database: %s", err)
-	}
-	if query, err = db.Prepare(DB_SELECT_SQL); err != nil {
-		log.Fatalf("Error preparing statement: %s", err)
-	}
-	http.HandleFunc("/json", jsonHandler)
-	http.HandleFunc("/db", dbHandler)
-=======
 type Fortune struct {
 	Id      uint16 `json:"id"`
 	Message string `json:"message"`
@@ -93,7 +66,6 @@
 	http.HandleFunc("/db", dbHandler)
 	http.HandleFunc("/json", jsonHandler)
 	http.HandleFunc("/fortune", fortuneHandler)
->>>>>>> a05c708f
 	http.ListenAndServe(":8080", nil)
 }
 
@@ -105,15 +77,6 @@
 }
 
 func dbHandler(w http.ResponseWriter, r *http.Request) {
-<<<<<<< HEAD
-	qnum := 1
-	if qnumStr := r.URL.Query().Get("queries"); len(qnumStr) != 0 {
-		qnum, _ = strconv.Atoi(qnumStr)
-	}
-	ww := make([]World, qnum)
-	for i := 0; i < qnum; i++ {
-		query.QueryRow(rand.Intn(DB_ROWS)+1).Scan(&ww[i].Id, &ww[i].RandomNumber)
-=======
 	n := 1
 	if nStr := r.URL.Query().Get("queries"); len(nStr) != 0 {
 		n, _ = strconv.Atoi(nStr)
@@ -122,16 +85,12 @@
 	stmt := <-stmts //wait for a connection
 	for i := 0; i < n; i++ {
 		stmt.QueryRow(rand.Intn(DB_ROWS)+1).Scan(&ww[i].Id, &ww[i].RandomNumber)
->>>>>>> a05c708f
 	}
 	stmts <- stmt //get a connection
 	j, _ := json.Marshal(ww)
 	w.Header().Set("Content-Type", "application/json")
 	w.Header().Set("Content-Length", strconv.Itoa(len(j)))
 	w.Write(j)
-<<<<<<< HEAD
-}
-=======
 }
 
 func fortuneHandler(w http.ResponseWriter, r *http.Request) {
@@ -168,5 +127,4 @@
 
 type ByMessage struct{ Fortunes }
 
-func (s ByMessage) Less(i, j int) bool { return s.Fortunes[i].Message < s.Fortunes[j].Message }
->>>>>>> a05c708f
+func (s ByMessage) Less(i, j int) bool { return s.Fortunes[i].Message < s.Fortunes[j].Message }