package main

import (
	"database/sql"
	"encoding/json"
	_ "github.com/go-sql-driver/mysql"
	"log"
	"math/rand"
	"net/http"
	"runtime"
	"strconv"
        "html/template"
	"sort"
)

type MessageStruct struct {
	Message string
}

type World struct {
	Id           uint16 `json:"id"`
	RandomNumber uint16 `json:"randomNumber"`
}

type Fortune struct {
	Id           uint16 `json:"id"`
	Message      string `json:"message"`
}

const (
<<<<<<< HEAD
	DB_CONN_STR           = "benchmarkdbuser:benchmarkdbpass@tcp(localhost:3306)/hello_world?charset=utf8"
	DB_SELECT_SQL         = "SELECT id, randomNumber FROM World where id = ?;"
	DB_FORTUNE_SELECT_SQL = "SELECT id, message FROM Fortune;"
	DB_ROWS               = 10000
=======
	DB_CONN_STR   = "benchmarkdbuser:benchmarkdbpass@tcp(172.16.98.98:3306)/hello_world?charset=utf8"
	DB_SELECT_SQL = "SELECT id, randomNumber FROM World where id = ?"
	DB_ROWS       = 10000
	MAX_CON       = 80
>>>>>>> e7f5dc7b
)

var (
	stmts = make(chan *sql.Stmt, MAX_CON)
)

<<<<<<< HEAD
func main() {
	runtime.GOMAXPROCS(runtime.NumCPU())
	var err error
	if db, err = sql.Open("mysql", DB_CONN_STR); err != nil {
		log.Fatalf("Error opening database: %s", err)
	}
	if query, err = db.Prepare(DB_SELECT_SQL); err != nil {
		log.Fatalf("Error preparing statement: %s", err)
	}
	http.HandleFunc("/json", jsonHandler)
	http.HandleFunc("/db", dbHandler)
	http.HandleFunc("/fortune", fortuneHandler)
	http.ListenAndServe(":8080", nil)
}

=======
>>>>>>> e7f5dc7b
func jsonHandler(w http.ResponseWriter, r *http.Request) {
	w.Header().Set("Content-Type", "application/javascript")
	j, _ := json.Marshal(&MessageStruct{"Hello, world"})
	w.Header().Set("Content-Length", strconv.Itoa(len(j)))
	w.Write(j)
}

func dbHandler(w http.ResponseWriter, r *http.Request) {
	n := 1
	if qnumStr := r.URL.Query().Get("queries"); len(qnumStr) != 0 {
		n, _ = strconv.Atoi(qnumStr)
	}
	stmt := <-stmts // wait for a connection
	ww := make([]World, n)
	for i := 0; i < n; i++ {
		stmt.QueryRow(rand.Intn(DB_ROWS)+1).Scan(
			&ww[i].Id,
			&ww[i].RandomNumber,
		)
	}
	stmts <- stmt // return a connection
	j, _ := json.Marshal(ww)
	w.Header().Set("Content-Type", "application/json")
	w.Header().Set("Content-Length", strconv.Itoa(len(j)))
	w.Write(j)
}

<<<<<<< HEAD
func fortuneHandler(w http.ResponseWriter, r *http.Request) {
	// the Fortune table contains 12 rows, and we'll add another Fortune ourselves
	fortunes := make([]Fortune, 13)
  
	// Execute the query
	rows, err := db.Query(DB_FORTUNE_SELECT_SQL)
	if err != nil {
		log.Fatalf("Error preparing statement: %s", err)
	}
  
	i := 0
	// Fetch rows
	for rows.Next() {
		// get RawBytes from data
		err = rows.Scan(&fortunes[i].Id, &fortunes[i].Message)
		if err != nil {
			panic(err.Error())
		}
		i++
	}
        fortunes[i].Message = "Additional fortune added at request time."
	
  	sort.Sort(ByMessage{fortunes})
	var tmpl = template.Must(template.ParseFiles("templates/layout.html", "templates/fortune.html"))
	if err := tmpl.Execute(w, map[string]interface{} {"fortunes": fortunes}); err != nil {
		http.Error(w, err.Error(), http.StatusInternalServerError)
	}
}

type Fortunes []Fortune
func (s Fortunes) Len() int      { return len(s) }
func (s Fortunes) Swap(i, j int) { s[i], s[j] = s[j], s[i] }
type ByMessage struct{ Fortunes }
func (s ByMessage) Less(i, j int) bool { return s.Fortunes[i].Message < s.Fortunes[j].Message }
=======
func main() {
	http.HandleFunc("/db", dbHandler)
	http.HandleFunc("/json", jsonHandler)
	http.ListenAndServe(":8080", nil)
}

func init() {
	// use cores
	runtime.GOMAXPROCS(runtime.NumCPU())
	// setup connection pool
	for i := 0; i < MAX_CON; i++ {
		if db, err := sql.Open("mysql", DB_CONN_STR); err == nil {
			stmt, err := db.Prepare(DB_SELECT_SQL)
			if err != nil {
				log.Fatal(err)
			}
			stmts <- stmt
		} else {
			log.Fatalf("Error opening database: %s", err)
		}
	}
}
>>>>>>> e7f5dc7b
<|MERGE_RESOLUTION|>--- conflicted
+++ resolved
@@ -28,41 +28,17 @@
 }
 
 const (
-<<<<<<< HEAD
 	DB_CONN_STR           = "benchmarkdbuser:benchmarkdbpass@tcp(localhost:3306)/hello_world?charset=utf8"
-	DB_SELECT_SQL         = "SELECT id, randomNumber FROM World where id = ?;"
+	DB_SELECT_SQL         = "SELECT id, randomNumber FROM World where id = ?"
 	DB_FORTUNE_SELECT_SQL = "SELECT id, message FROM Fortune;"
 	DB_ROWS               = 10000
-=======
-	DB_CONN_STR   = "benchmarkdbuser:benchmarkdbpass@tcp(172.16.98.98:3306)/hello_world?charset=utf8"
-	DB_SELECT_SQL = "SELECT id, randomNumber FROM World where id = ?"
-	DB_ROWS       = 10000
-	MAX_CON       = 80
->>>>>>> e7f5dc7b
+	MAX_CON               = 80
 )
 
 var (
 	stmts = make(chan *sql.Stmt, MAX_CON)
 )
 
-<<<<<<< HEAD
-func main() {
-	runtime.GOMAXPROCS(runtime.NumCPU())
-	var err error
-	if db, err = sql.Open("mysql", DB_CONN_STR); err != nil {
-		log.Fatalf("Error opening database: %s", err)
-	}
-	if query, err = db.Prepare(DB_SELECT_SQL); err != nil {
-		log.Fatalf("Error preparing statement: %s", err)
-	}
-	http.HandleFunc("/json", jsonHandler)
-	http.HandleFunc("/db", dbHandler)
-	http.HandleFunc("/fortune", fortuneHandler)
-	http.ListenAndServe(":8080", nil)
-}
-
-=======
->>>>>>> e7f5dc7b
 func jsonHandler(w http.ResponseWriter, r *http.Request) {
 	w.Header().Set("Content-Type", "application/javascript")
 	j, _ := json.Marshal(&MessageStruct{"Hello, world"})
@@ -90,7 +66,6 @@
 	w.Write(j)
 }
 
-<<<<<<< HEAD
 func fortuneHandler(w http.ResponseWriter, r *http.Request) {
 	// the Fortune table contains 12 rows, and we'll add another Fortune ourselves
 	fortunes := make([]Fortune, 13)
@@ -111,9 +86,9 @@
 		}
 		i++
 	}
-        fortunes[i].Message = "Additional fortune added at request time."
+  fortunes[i].Message = "Additional fortune added at request time."
 	
-  	sort.Sort(ByMessage{fortunes})
+  sort.Sort(ByMessage{fortunes})
 	var tmpl = template.Must(template.ParseFiles("templates/layout.html", "templates/fortune.html"))
 	if err := tmpl.Execute(w, map[string]interface{} {"fortunes": fortunes}); err != nil {
 		http.Error(w, err.Error(), http.StatusInternalServerError)
@@ -125,10 +100,11 @@
 func (s Fortunes) Swap(i, j int) { s[i], s[j] = s[j], s[i] }
 type ByMessage struct{ Fortunes }
 func (s ByMessage) Less(i, j int) bool { return s.Fortunes[i].Message < s.Fortunes[j].Message }
-=======
+
 func main() {
 	http.HandleFunc("/db", dbHandler)
 	http.HandleFunc("/json", jsonHandler)
+  http.HandleFunc("/fortune", fortuneHandler)
 	http.ListenAndServe(":8080", nil)
 }
 
@@ -147,5 +123,4 @@
 			log.Fatalf("Error opening database: %s", err)
 		}
 	}
-}
->>>>>>> e7f5dc7b
+}