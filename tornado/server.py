#!/usr/bin/env python

import sys
import json
from random import randint

import momoko
import motor
import tornado.ioloop
import tornado.web
from tornado import gen
import tornado.options
from tornado.options import options
import tornado.httpserver

PY3 = False
if sys.version_info[0] == 3:
    PY3 = True
    xrange = range

tornado.options.define('port', default=8888, type=int, help="Server port")
tornado.options.define('mongo', default='localhost', type=str, help="MongoDB host")
tornado.options.define('postgres', default=None, type=str, help="PostgreSQL host")


class BaseHandler(tornado.web.RequestHandler):
    def compute_etag(self):
        return None


class JsonSerializeTestHandler(BaseHandler):
    def get(self):
        obj = {"message": "Hello, World!", }
        self.write(obj)


class PlaintextHandler(BaseHandler):
    def get(self):
        self.set_header('Content-Type', 'text/plain')
        self.write(b"Hello, World!")


class DBTestHandler(BaseHandler):
    @gen.coroutine
    def get(self):
        world = yield db.World.find_one(randint(1, 10000))
        # Get first postion on arguments, and so first postion in mongo return
        world['id'] = str(world.pop('_id'))
        response = json.dumps(world)
        self.set_header("Content-Type", "application/json; charset=UTF-8")
        self.write(response)


class QueryTestHandler(BaseHandler):
    @gen.coroutine
    def get(self):
        try:
            queries = int(self.get_argument("queries"))
        except Exception:
            queries = 1
        else:
            if queries < 1:
                queries = 1
            elif queries > 500:
                queries = 500

        worlds = yield [db.World.find_one(randint(1, 10000))
                        for _ in xrange(queries)]
        for world in worlds:
            # Get first postion on arguments, and so first postion in mongo return
            world['id'] = str(world.pop('_id'))
        response = json.dumps(worlds)
        self.set_header("Content-Type", "application/json; charset=UTF-8")
        self.write(response)


class QueryPostgresRawTestHandler(BaseHandler):
    @gen.coroutine
    def get(self):
        sql = "SELECT id, randomNumber FROM World WHERE id=%s"

        random_id = randint(1, 10000)
        cursor = yield momoko.Op(
            self.application.db.execute, sql, (random_id,)
        )
        row = cursor.fetchone()
        response = json.dumps({"id": row[0], "randomNumber": row[1]})

        self.set_header("Content-Type", "application/json; charset=UTF-8")
        self.write(response)


class MultipleQueriesPostgresRawTestHandler(BaseHandler):
    @gen.coroutine
    def get(self):
        queries = self.get_argument("queries", "1")
        try:
            queries = int(queries.strip())
        except ValueError:
            queries = 1

        queries = min(max(1, queries), 500)

        sql = "SELECT id, randomNumber FROM World WHERE id=%s"

        worlds = []
        for i in xrange(int(queries)):
            random_id = randint(1, 10000)
            cursor = yield momoko.Op(
                self.application.db.execute, sql, (random_id,)
            )
            row = cursor.fetchone()
            worlds.append({"id": row[0], "randomNumber": row[1]})
        response = json.dumps(worlds)
        self.set_header("Content-Type", "application/json; charset=UTF-8")
        self.write(response)

application = tornado.web.Application([
    (r"/json", JsonSerializeTestHandler),
    (r"/plaintext", PlaintextHandler),
    (r"/db", DBTestHandler),
    (r"/queries", QueryTestHandler),
    (r"/dbraw", QueryPostgresRawTestHandler),
    (r"/queriesraw", MultipleQueriesPostgresRawTestHandler)
])


if __name__ == "__main__":
    tornado.options.parse_command_line()
    server = tornado.httpserver.HTTPServer(application)
    server.bind(options.port)
    server.start(0)
<<<<<<< HEAD
    db = motor.MotorClient(options.mongo).hello_world
=======
    if options.postgres:
        dsn = "user=benchmarkdbuser password=benchmarkdbpass dbname=hello_world host=%s" % options.postgres
        application.db = momoko.Pool(dsn, size=1)
    else:
        db = motor.MotorClient(options.mongo).open_sync().hello_world
>>>>>>> 424d3de3
    tornado.ioloop.IOLoop.instance().start()<|MERGE_RESOLUTION|>--- conflicted
+++ resolved
@@ -130,13 +130,9 @@
     server = tornado.httpserver.HTTPServer(application)
     server.bind(options.port)
     server.start(0)
-<<<<<<< HEAD
-    db = motor.MotorClient(options.mongo).hello_world
-=======
     if options.postgres:
         dsn = "user=benchmarkdbuser password=benchmarkdbpass dbname=hello_world host=%s" % options.postgres
         application.db = momoko.Pool(dsn, size=1)
     else:
-        db = motor.MotorClient(options.mongo).open_sync().hello_world
->>>>>>> 424d3de3
+        db = motor.MotorClient(options.mongo).hello_world
     tornado.ioloop.IOLoop.instance().start()