--- conflicted
+++ resolved
@@ -4,14 +4,6 @@
 import json
 from random import randint
 
-<<<<<<< HEAD
-try:
-    import momoko
-except ImportError:
-    momoko = None
-
-=======
->>>>>>> 99dcab20
 import motor
 import tornado.ioloop
 import tornado.web
@@ -93,13 +85,5 @@
     server = tornado.httpserver.HTTPServer(application)
     server.bind(options.port)
     server.start(0)
-<<<<<<< HEAD
-    if options.postgres:
-        dsn = "user=benchmarkdbuser password=benchmarkdbpass dbname=hello_world host=%s" % options.postgres
-        application.db = momoko.Pool(dsn, size=1)
-    else:
-        db = motor.MotorClient(options.mongo).hello_world
-=======
     db = motor.MotorClient(options.mongo).open_sync().hello_world
->>>>>>> 99dcab20
     tornado.ioloop.IOLoop.instance().start()