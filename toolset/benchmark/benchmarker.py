--- conflicted
+++ resolved
@@ -78,12 +78,8 @@
 
     with open(os.path.join(self.full_results_directory(), "test_metadata.json"), "w") as f:
       f.write(all_tests_json)
-<<<<<<< HEAD
     if run_finish:
       self.__finish()
-=======
->>>>>>> b2cbfee6
-
 
   ############################################################
   # End run_list_test_metadata
@@ -118,11 +114,7 @@
     ##########################
     # Generate metadata
     ##########################
-<<<<<<< HEAD
     self.run_list_test_metadata(False)
-=======
-    self.run_list_test_metadata()
->>>>>>> b2cbfee6
     ##########################
     # Get a list of all known
     # tests that we can run.
