--- conflicted
+++ resolved
@@ -20,19 +20,12 @@
 fw_untar mono-3.6.0.tar.bz2
 
 cd mono-3.6.0
-<<<<<<< HEAD
 ./autogen.sh --prefix=${IROOT}/mono-3.6.0-install
-make -j4 EXTERNAL_MCS=${IROOT}/mono-3.6.0/mcs/class/lib/monolite/basic.exe
-make install
-=======
-./autogen.sh --prefix=$IROOT/mono-3.6.0-install
-# make -j4 EXTERNAL_MCS=${PWD}/mcs/class/lib/monolite/basic.exe
 echo -n "Installing Mono"
-make -j4 2>&1 | tee $IROOT/mono-install.log | awk '{ if (NR%100 == 0) printf "."}'
+make -j4 EXTERNAL_MCS=${IROOT}/mono-3.6.0/mcs/class/lib/monolite/basic.exe 2>&1 | tee $IROOT/mono-install.log | awk '{ if (NR%100 == 0) printf "."}'
 make install 2>&1 | tee -a $IROOT/mono-install.log | awk '{ if (NR%100 == 0) printf "."}'
->>>>>>> 7f0a8201
 
 echo "Installing RootCAs from Mozilla..."; 
 sudo ${IROOT}/mono-3.6.0-install/bin/mozroots --import --sync;
 
-touch ${IROOT}/mono.installed+touch $IROOT/mono.installed