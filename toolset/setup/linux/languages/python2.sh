--- conflicted
+++ resolved
@@ -3,24 +3,13 @@
 RETCODE=$(fw_exists ${IROOT}/py2.installed)
 [ ! "$RETCODE" == 0 ] || { return 0; }
 
-<<<<<<< HEAD
 fw_get http://www.python.org/ftp/python/2.7.9/Python-2.7.9.tgz
 fw_untar Python-2.7.9.tgz
 cd Python-2.7.9
 ./configure --prefix=${IROOT}/py2 --disable-shared --quiet
-make -j4 --quiet
-make install --quiet
-=======
-fw_get http://www.python.org/ftp/python/2.7.8/Python-2.7.8.tgz
-fw_untar Python-2.7.8.tgz
-pre=$(pwd)
-cd Python-2.7.8
-./configure --prefix=${pre}/py2 --disable-shared --quiet
-echo -n "Installing Python 2"
 make -j4 --quiet 2>&1 | tee $IROOT/python-install.log | awk '{ if (NR%100 == 0) printf "."}'
 make install --quiet 2>&1 | tee -a $IROOT/python-install.log | awk '{ if (NR%100 == 0) printf "."}'
 cd ..
->>>>>>> 7f0a8201
 
 ${IROOT}/py2/bin/python -m ensurepip -U
 ${IROOT}/py2/bin/pip install -U setuptools pip
