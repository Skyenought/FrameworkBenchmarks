import subprocess
import os
import time
import traceback
import sys

class Installer:

  ############################################################
  # install_software
  ############################################################
  def install_software(self):
    if self.benchmarker.install == 'all' or self.benchmarker.install == 'server':
        self.__install_server_software()

    if self.benchmarker.install == 'all' or self.benchmarker.install == 'database':
        self.__install_database_software()

    if self.benchmarker.install == 'all' or self.benchmarker.install == 'client':
        self.__install_client_software()
  ############################################################
  # End install_software
  ############################################################

  ############################################################
  # __install_server_software
  ############################################################
  def __install_server_software(self):
    print("\nINSTALL: Installing server software\n")
    #######################################
    # Prerequisites
    #######################################
    self.__run_command("sudo apt-get update", True)
    self.__run_command("sudo apt-get upgrade", True)
    self.__run_command("sudo apt-get install build-essential libpcre3 libpcre3-dev libpcrecpp0 libssl-dev zlib1g-dev python-software-properties unzip git-core libcurl4-openssl-dev libbz2-dev libmysqlclient-dev mongodb-clients libreadline6-dev libyaml-dev libsqlite3-dev sqlite3 libxml2-dev libxslt-dev libgdbm-dev ncurses-dev automake libffi-dev htop libtool bison libevent-dev libgstreamer-plugins-base0.10-0 libgstreamer0.10-0 liborc-0.4-0 libwxbase2.8-0 libwxgtk2.8-0 libgnutls-dev libjson0-dev libmcrypt-dev libicu-dev cmake gettext curl libpq-dev mercurial mlton", True)
    self.__run_command("sudo add-apt-repository ppa:ubuntu-toolchain-r/test", True)
    self.__run_command("sudo apt-get update", True)
    self.__run_command("sudo apt-get install gcc-4.8 g++-4.8", True)

    self.__run_command("cp ../config/benchmark_profile ../../.bash_profile")
    self.__run_command("cat ../config/benchmark_profile >> ../../.profile")
    self.__run_command("cat ../config/benchmark_profile >> ../../.bashrc")
    self.__run_command(". ../../.profile")
    self.__run_command("sudo sh -c \"echo '*               -    nofile          65535' >> /etc/security/limits.conf\"")

    ##############################################################
    # System Tools
    ##############################################################

    #
    # Leiningen
    #
    self.__run_command("mkdir -p bin")
    self.__download("https://raw.github.com/technomancy/leiningen/stable/bin/lein")
    self.__run_command("mv lein bin/lein")
    self.__run_command("chmod +x bin/lein")

    #
    # Maven
    #
    self.__run_command("sudo apt-get install maven -qq")
    self.__run_command("mvn -version")

    #######################################
    # Languages
    #######################################
    self._install_python()

    #
    # Dart
    #
    self.__download("http://storage.googleapis.com/dart-archive/channels/stable/release/latest/sdk/dartsdk-linux-x64-release.zip")
    self.__run_command("unzip -qqo dartsdk-linux-x64-release.zip")

    #
    # Erlang
    #
    self.__run_command("sudo cp ../config/erlang.list /etc/apt/sources.list.d/erlang.list")
    self.__download("http://binaries.erlang-solutions.com/debian/erlang_solutions.asc")
    self.__run_command("sudo apt-key add erlang_solutions.asc")
    self.__run_command("sudo apt-get update")
    self.__run_command("sudo apt-get install esl-erlang", True)

    #
    # nodejs
    #
    self.__download("http://nodejs.org/dist/v0.10.8/node-v0.10.8-linux-x64.tar.gz")
    self.__run_command("tar xzf node-v0.10.8-linux-x64.tar.gz")

    #
    # Java
    #
    self.__run_command("sudo apt-get install openjdk-7-jdk", True)
    self.__run_command("sudo apt-get remove --purge openjdk-6-jre openjdk-6-jre-headless", True)

    #
    # Ruby/JRuby
    #
    self.__run_command("curl -L get.rvm.io | bash -s head --auto-dotfiles")
    self.__run_command("echo rvm_auto_reload_flag=2 >> ~/.rvmrc")
    self.__bash_from_string("source ~/.rvm/scripts/'rvm' && rvm install 2.0.0-p0")
    self.__bash_from_string("source ~/.rvm/scripts/'rvm' && rvm 2.0.0-p0 do gem install bundler")
    self.__bash_from_string("source ~/.rvm/scripts/'rvm' && rvm install jruby-1.7.8")
    self.__bash_from_string("source ~/.rvm/scripts/'rvm' && rvm jruby-1.7.8 do gem install bundler")

    #
    # go
    #
    self.__download("http://go.googlecode.com/files/go1.2.linux-amd64.tar.gz");
    self.__run_command("tar xzf go1.2.linux-amd64.tar.gz")

    #
    # Perl
    #
    self.__download("http://downloads.activestate.com/ActivePerl/releases/5.16.3.1603/ActivePerl-5.16.3.1603-x86_64-linux-glibc-2.3.5-296746.tar.gz");
    self.__run_command("tar xzf ActivePerl-5.16.3.1603-x86_64-linux-glibc-2.3.5-296746.tar.gz");
    self.__run_command("sudo ./install.sh --license-accepted --prefix /opt/ActivePerl-5.16 --no-install-html", cwd="ActivePerl-5.16.3.1603-x86_64-linux-glibc-2.3.5-296746", send_yes=True, retry=True)
    self.__download("http://cpanmin.us", "cpanminus.pl")
    self.__run_command("perl cpanminus.pl --sudo App::cpanminus", retry=True)
    self.__run_command("cpanm -f -S DBI DBD::mysql Kelp Dancer Mojolicious Kelp::Module::JSON::XS Dancer::Plugin::Database Starman Plack JSON Web::Simple DBD::Pg JSON::XS EV HTTP::Parser::XS Monoceros EV IO::Socket::IP IO::Socket::SSL", retry=True)

    #
    # php
    #
    self.__download("http://museum.php.net/php5/php-5.4.13.tar.gz")
    self.__run_command("tar xzf php-5.4.13.tar.gz")
    self.__run_command("./configure --with-pdo-mysql --with-mysql --with-mcrypt --enable-intl --enable-mbstring --enable-fpm --with-fpm-user=www-data --with-fpm-group=www-data --with-openssl", cwd="php-5.4.13")
    self.__run_command("make", cwd="php-5.4.13")
    self.__run_command("sudo make install", cwd="php-5.4.13")
    self.__run_command("printf \"\\n\" | sudo pecl install -f apc-beta", cwd="php-5.4.13", retry=True)
    self.__run_command("sudo cp ../config/php.ini /usr/local/lib/php.ini")
    self.__run_command("sudo cp ../config/php-fpm.conf /usr/local/lib/php-fpm.conf")

    # Composer
    self.__download("https://getcomposer.org/installer", "composer-installer.php")
    self.__run_command("php composer-installer.php --install-dir=bin")

    # Phalcon
    self.__run_command("git clone git://github.com/phalcon/cphalcon.git", retry=True)
    self.__run_command("sudo ./install", cwd="cphalcon/build")

    # YAF
    self.__run_command("sudo pecl install -f yaf")

    #
    # Haskell
    #
    self.__run_command("sudo apt-get install ghc cabal-install", True)

    #
    # RingoJs
    #
    self.__download("http://www.ringojs.org/downloads/ringojs_0.9-1_all.deb")
    self.__run_command("sudo apt-get install jsvc", True)
    self.__run_command("sudo dpkg -i ringojs_0.9-1_all.deb", True)
    self.__run_command("rm ringojs_0.9-1_all.deb")

    #
    # Mono
    #
    self.__run_command("git clone git://github.com/mono/mono", retry=True)
    self.__run_command("git checkout mono-3.2.8-branch", cwd="mono")
    self.__run_command("./autogen.sh --prefix=/usr/local", cwd="mono")
    self.__run_command("make get-monolite-latest", cwd="mono")
    self.__run_command("make EXTERNAL_MCS=${PWD}/mcs/class/lib/monolite/basic.exe", cwd="mono")
    self.__run_command("sudo make install", cwd="mono")

    self.__run_command("mozroots --import --sync", retry=True)

    self.__run_command("git clone git://github.com/mono/xsp", retry=True)
    self.__run_command("./autogen.sh --prefix=/usr/local", cwd="xsp")
    self.__run_command("make", cwd="xsp")
    self.__run_command("sudo make install", cwd="xsp")

    #
    # Nimrod
    #
    self.__run_command("git clone git://github.com/Araq/Nimrod.git nimrod", retry=True)
    self.__run_command("git checkout 987ac2439a87d74838233a7b188e4db340495ee5", cwd="nimrod")
    self.__run_command("git clone git://github.com/nimrod-code/csources.git", cwd="nimrod", retry=True)
    self.__run_command("git checkout 704015887981932c78a033dd5ede623b2ad6ae27", cwd="nimrod/csources")
    self.__run_command("chmod +x build.sh", cwd="nimrod/csources")
    self.__run_command("./build.sh", cwd="nimrod/csources")
    self.__run_command("bin/nimrod c koch", cwd="nimrod")
    self.__run_command("./koch boot -d:release", cwd="nimrod")

    #
    # Racket
    #
    self.__download("https://github.com/plt/racket/archive/v5.3.6.tar.gz", "racket-5.3.6.tar.gz")
    self.__run_command("tar xzf racket-5.3.6.tar.gz")
    self.__run_command("./configure", cwd="racket-5.3.6/src")
    self.__run_command("make", cwd="racket-5.3.6/src")
    self.__run_command("sudo make install", cwd="racket-5.3.6/src")

    #
    # Ur/Web
    #
    self.__run_command("hg clone http://hg.impredicative.com/urweb")
    self.__run_command("./autogen.sh", cwd="urweb")
    self.__run_command("./configure", cwd="urweb")
    self.__run_command("make", cwd="urweb")
    self.__run_command("sudo make install", cwd="urweb")
    
    #
    # HHVM
    #
    self.__run_command("wget -O - http://dl.hhvm.com/conf/hhvm.gpg.key | sudo apt-key add -")
    self.__run_command("echo deb http://dl.hhvm.com/ubuntu trusty main | sudo tee /etc/apt/sources.list.d/hhvm.list")
    self.__run_command("sudo apt-get update")
    self.__run_command("sudo apt-get install hhvm", True)

    #######################################
    # Webservers
    #######################################

    #
    # Nginx
    #
    self.__download("http://nginx.org/download/nginx-1.4.1.tar.gz")
    self.__run_command("tar xzf nginx-1.4.1.tar.gz")
    self.__run_command("./configure", cwd="nginx-1.4.1")
    self.__run_command("make", cwd="nginx-1.4.1")
    self.__run_command("sudo make install", cwd="nginx-1.4.1")

    #
    # Openresty (nginx with lua stuff)
    #
    self.__download("http://openresty.org/download/ngx_openresty-1.5.8.1.tar.gz")
    self.__run_command("tar xzf ngx_openresty-1.5.8.1.tar.gz")
    self.__run_command("./configure --with-luajit --with-http_postgres_module", cwd="ngx_openresty-1.5.8.1")
    self.__run_command("make", cwd="ngx_openresty-1.5.8.1")
    self.__run_command("sudo make install", cwd="ngx_openresty-1.5.8.1")
    
    #
    # Lapis
    #
    self.__run_command("sudo apt-get install luarocks", True)
    self.__run_command("sudo luarocks install http://github.com/leafo/lapis/raw/master/lapis-dev-1.rockspec")


    #
    # Resin
    #

    self.__run_command("sudo cp -r /usr/lib/jvm/java-1.7.0-openjdk-amd64/include /usr/lib/jvm/java-1.7.0-openjdk-amd64/jre/bin/")
    self.__download("http://www.caucho.com/download/resin-4.0.36.tar.gz")
    self.__run_command("tar xzf resin-4.0.36.tar.gz")
    self.__run_command("./configure --prefix=`pwd`", cwd="resin-4.0.36")
    self.__run_command("make", cwd="resin-4.0.36")
    self.__run_command("make install", cwd="resin-4.0.36")
    self.__run_command("mv conf/resin.properties conf/resin.properties.orig", cwd="resin-4.0.36")
    self.__run_command("cat ../config/resin.properties > resin-4.0.36/conf/resin.properties")
    self.__run_command("mv conf/resin.xml conf/resin.xml.orig", cwd="resin-4.0.36")
    self.__run_command("cat ../config/resin.xml > resin-4.0.36/conf/resin.xml")

    #
    # Mongrel2
    #
    self.__download("http://download.zeromq.org/zeromq-4.0.3.tar.gz")
    self.__run_command("tar xzf zeromq-4.0.3.tar.gz")
    self.__run_command("./configure", cwd="zeromq-4.0.3")
    self.__run_command("make", cwd="zeromq-4.0.3")
    self.__run_command("sudo make install", cwd="zeromq-4.0.3")
    self.__run_command("sudo apt-get install sqlite3 libsqlite3-dev uuid uuid-runtime uuid-dev", True)
    self.__run_command("sudo ldconfig -v")
    self.__download("https://github.com/zedshaw/mongrel2/tarball/v1.8.1", "mongrel2.tar.gz")
    self.__run_command("tar xvf mongrel2.tar.gz")
    self.__run_command("mv zedshaw-mongrel2-aa2ecf8 mongrel2")
    # for zmq4, we update the following file manually (not in v1.8.1)
    self.__download("https://raw.github.com/zedshaw/mongrel2/9b565eeea003783c47502c2d350b99c9684ce97c/src/zmq_compat.h")
    self.__run_command("mv -f zmq_compat.h mongrel2/src/")
    self.__run_command("make clean all && sudo make install", cwd="mongrel2")

    ##############################################################
    # Frameworks
    ##############################################################

    #
    # Grails
    #
    self.__download("http://dist.springframework.org.s3.amazonaws.com/release/GRAILS/grails-2.3.3.zip")
    self.__run_command("unzip -o grails-2.3.3.zip")

    #
    # Play 2
    #
    self.__download("http://downloads.typesafe.com/play/2.2.0/play-2.2.0.zip")
    self.__run_command("unzip -o play-2.2.0.zip")

    #
    # Play 1
    #
    self.__download("http://downloads.typesafe.com/releases/play-1.2.5.zip")
    self.__run_command("unzip -o play-1.2.5.zip")
    self.__run_command("mv play-1.2.5/play play-1.2.5/play1")

    # siena
    self.__run_command("yes | play-1.2.5/play1 install siena")

    #
    # TreeFrog Framework
    #
    self.__run_command("sudo apt-get install qt4-qmake libqt4-dev libqt4-sql-mysql libqt4-sql-psql g++", True)
    self.__download("http://downloads.sourceforge.net/project/treefrog/src/treefrog-1.7.5.tar.gz")
    self.__run_command("tar xzf treefrog-1.7.5.tar.gz")
    self.__run_command("rm treefrog-1.7.5.tar.gz")
    self.__run_command("./configure", cwd="treefrog-1.7.5")
    self.__run_command("make", cwd="treefrog-1.7.5/src")
    self.__run_command("sudo make install", cwd="treefrog-1.7.5/src")
    self.__run_command("make", cwd="treefrog-1.7.5/tools")
    self.__run_command("sudo make install", cwd="treefrog-1.7.5/tools")

    #
    # Vert.x
    #
    self.__download("http://dl.bintray.com/vertx/downloads/vert.x-2.1M3.tar.gz?direct=true", "vert.x-2.1M3.tar.gz")
    self.__run_command("tar xzf vert.x-2.1M3.tar.gz")

    #
    # Yesod
    #
    self.__run_command("cabal update", retry=True)
    self.__run_command("cabal install yesod persistent-mysql", retry=True)

    #
    # Jester
    #
    self.__run_command("git clone git://github.com/dom96/jester.git jester/jester", retry=True)

    #
    # Onion
    #
    self.__run_command("git clone https://github.com/davidmoreno/onion.git")
    self.__run_command("mkdir build", cwd="onion")
    self.__run_command("cmake ..", cwd="onion/build")
    self.__run_command("make", cwd="onion/build")

    # nawak
    #
    self.__run_command("git clone git://github.com/idlewan/nawak.git nawak/nawak", retry=True)

    print("\nINSTALL: Finished installing server software\n")
  ############################################################
  # End __install_server_software
  ############################################################

  def _install_python(self):
<<<<<<< HEAD
    """Install Python runtime, frameworks and libraries"""
    # PyPy 2.3.1
    f = "pypy-2.3.1-linux64.tar.bz2"
    if not os.path.exists(f):
      self.__download("https://bitbucket.org/pypy/pypy/downloads/" + f)
    self.__run_command("tar xjf " + f)
    self.__run_command('ln -sf pypy-2.3.1-linux64 pypy')

    # CPython 2.7.7
    f = "Python-2.7.7.tgz"
    if not os.path.exists(f):
      self.__download("http://www.python.org/ftp/python/2.7.7/" + f)
    self.__run_command("tar xf " + f)
    self.__run_command("./configure --prefix=$HOME/FrameworkBenchmarks/installs/py2 --disable-shared", cwd="Python-2.7.7")
    self.__run_command("make -j4", cwd="Python-2.7.7")
    self.__run_command("make install", cwd="Python-2.7.7")

    # CPython 3.4.1
    f = "Python-3.4.1.tar.xz"
    if not os.path.exists(f):
      self.__download("https://www.python.org/ftp/python/3.4.1/" + f)
    self.__run_command("tar xf " + f)
    self.__run_command("./configure --prefix=$HOME/FrameworkBenchmarks/installs/py3 --disable-shared", cwd="Python-3.4.1")
    self.__run_command("make -j4", cwd="Python-3.4.1")
    self.__run_command("make install", cwd="Python-3.4.1")

    if not os.path.exists("get-pip.py"):
      self.__download("https://bootstrap.pypa.io/get-pip.py")
    self.__run_command("py2/bin/python get-pip.py")
    self.__run_command("py3/bin/python3 get-pip.py")
    self.__run_command("pypy/bin/pypy get-pip.py")

    self.__run_command('py2/bin/pip install -r ../config/requirements.txt')
    self.__run_command('py3/bin/pip install -r ../config/requirements.txt')
    self.__run_command('pypy/bin/pip install -r ../config/requirements-pypy.txt')


=======
    # .profile is not loaded yet. So we should use full path.
    pypy_bin   = "~/FrameworkBenchmarks/installs/pypy/bin"
    python_bin = "~/FrameworkBenchmarks/installs/py2/bin"
    python3_bin= "~/FrameworkBenchmarks/installs/py3/bin"
    def easy_install(pkg, two=True, three=False, pypy=False):
      cmd = "/easy_install -ZU '" + pkg + "'"
      if two:   self.__run_command(python_bin + cmd, retry=True)
      if three: self.__run_command(python3_bin + cmd, retry=True)
      if pypy:  self.__run_command(pypy_bin + cmd, retry=True)

    self.__download("https://bitbucket.org/pypy/pypy/downloads/pypy-2.2-linux64.tar.bz2", "pypy-2.2-linux64.tar.bz2")
    self.__run_command("tar xjf pypy-2.2-linux64.tar.bz2")
    self.__run_command('ln -sf pypy-2.2-linux64 pypy')
    self.__download("http://www.python.org/ftp/python/2.7.6/Python-2.7.6.tgz", "Python-2.7.6.tgz")
    self.__run_command("tar xzf Python-2.7.6.tgz")
    self.__download("http://www.python.org/ftp/python/3.3.2/Python-3.3.2.tar.xz", "Python-3.3.2.tar.xz")
    self.__run_command("tar xJf Python-3.3.2.tar.xz")
    self.__run_command("./configure --prefix=$HOME/FrameworkBenchmarks/installs/py2 --disable-shared CC=gcc-4.8", cwd="Python-2.7.6")
    self.__run_command("./configure --prefix=$HOME/FrameworkBenchmarks/installs/py3 --disable-shared CC=gcc-4.8", cwd="Python-3.3.2")
    self.__run_command("make -j2", cwd="Python-2.7.6")
    self.__run_command("make install", cwd="Python-2.7.6")
    self.__run_command("make -j2", cwd="Python-3.3.2")
    self.__run_command("make install", cwd="Python-3.3.2")

    self.__download("https://bitbucket.org/pypa/setuptools/downloads/ez_setup.py", "ez_setup.py")
    self.__run_command(pypy_bin + "/pypy ez_setup.py")
    self.__run_command(python_bin + "/python ez_setup.py")
    self.__run_command(python3_bin + "/python3 ez_setup.py")

    easy_install('pip==1.4.1', two=True, three=True, pypy=True)
    easy_install('MySQL-python==1.2.4', two=True, three=False, pypy=True)
    easy_install('https://github.com/clelland/MySQL-for-Python-3/archive/master.zip', two=False, three=True, pypy=False)
    easy_install('PyMySQL==0.6.1', two=True, three=True, pypy=True)
    easy_install('psycopg2==2.5.1', three=True)

    easy_install('simplejson==3.3.1', two=True, three=True, pypy=False)
    easy_install('ujson==1.33', three=True)
    easy_install('gevent==1.0')
    easy_install('uwsgi', three=True)  # uwsgi is released too often to stick on single version.

    # Gunicorn
    easy_install('gunicorn==18', two=True, three=True, pypy=True)
    # meinheld HEAD supports gunicorn worker on Python 3
    easy_install('https://github.com/mopemope/meinheld/archive/master.zip', two=True, three=True, pypy=True)

    # Tornado
    easy_install('tornado==3.1', two=True, three=True, pypy=True)
    easy_install('motor==0.1.2', two=True, three=True, pypy=True)
    easy_install('pymongo==2.5.2', two=True, three=True, pypy=True)

    # Django
    easy_install("https://www.djangoproject.com/download/1.6/tarball/", two=True, three=True, pypy=True)

    # Flask
    easy_install('Werkzeug==0.9.4', two=True, three=True, pypy=True)
    easy_install('flask==0.10.1', two=True, three=True, pypy=True)
    easy_install('sqlalchemy==0.8.3', two=True, three=False, pypy=True)
    # SQLAlchemy 0.9 supports C extension for Python 3
    easy_install('https://bitbucket.org/zzzeek/sqlalchemy/get/rel_0_9_0b1.tar.gz', two=False, three=True)
    easy_install('Jinja2==2.7.1', two=True, three=True, pypy=True)
    easy_install('Flask-SQLAlchemy==1.0', two=True, three=True, pypy=True)

    # Bottle
    easy_install('bottle==0.11.6', two=True, three=True, pypy=True)
    easy_install('bottle-sqlalchemy==0.4', two=True, three=True, pypy=True)

    # Falcon
    easy_install('Cython==0.19.2', two=True, three=True, pypy=True)
    easy_install('falcon==0.1.7', two=True, three=True, pypy=True)
    
>>>>>>> a2ce270f
  ############################################################
  # __install_error
  ############################################################
  def __install_error(self, message):
    print("\nINSTALL ERROR: %s\n" % message)
    if self.benchmarker.install_error_action == 'abort':
      sys.exit("Installation aborted.")
  ############################################################
  # End __install_error
  ############################################################

  ############################################################
  # __install_database_software
  ############################################################
  def __install_database_software(self):
    print("\nINSTALL: Installing database software\n")
 
    self.__run_command("cd .. && " + self.benchmarker.database_sftp_string(batch_file="../config/database_sftp_batch"), True)

    remote_script = """

    ##############################
    # Prerequisites
    ##############################
    yes | sudo apt-get update
    yes | sudo apt-get install build-essential git libev-dev libpq-dev libreadline6-dev postgresql
    sudo sh -c "echo '*               -    nofile          65535' >> /etc/security/limits.conf"

    sudo mkdir -p /ssd
    sudo mkdir -p /ssd/log

    ##############################
    # MySQL
    ##############################
    sudo sh -c "echo mysql-server mysql-server/root_password_again select secret | debconf-set-selections"
    sudo sh -c "echo mysql-server mysql-server/root_password select secret | debconf-set-selections"

    yes | sudo apt-get install mysql-server-5.6

    sudo stop mysql
    # disable checking of disk size
    sudo cp mysql /etc/init.d/mysql
    sudo chmod +x /etc/init.d/mysql
    sudo cp mysql.conf /etc/init/mysql.conf
    # use the my.cnf file to overwrite /etc/mysql/my.cnf
    sudo mv /etc/mysql/my.cnf /etc/mysql/my.cnf.orig
    sudo mv my.cnf /etc/mysql/my.cnf

    sudo cp -R -p /var/lib/mysql /ssd/
    sudo cp -R -p /var/log/mysql /ssd/log
    sudo cp usr.sbin.mysqld /etc/apparmor.d/
    sudo /etc/init.d/apparmor reload
    sudo start mysql

    # Insert data
    mysql -uroot -psecret < create.sql

    ##############################
    # Postgres
    ##############################
    sudo useradd benchmarkdbuser -p benchmarkdbpass
    sudo -u postgres psql template1 < create-postgres-database.sql
    sudo -u benchmarkdbuser psql hello_world < create-postgres.sql

    sudo -u postgres -H /etc/init.d/postgresql stop
    sudo mv postgresql.conf /etc/postgresql/9.3/main/postgresql.conf
    sudo mv pg_hba.conf /etc/postgresql/9.3/main/pg_hba.conf

    sudo cp -R -p /var/lib/postgresql/9.3/main /ssd/postgresql
    sudo -u postgres -H /etc/init.d/postgresql start
    sudo mv 60-postgresql-shm.conf /etc/sysctl.d/60-postgresql-shm.conf

    ##############################
    # MongoDB
    ##############################
    sudo apt-key adv --keyserver hkp://keyserver.ubuntu.com:80 --recv 7F0CEB10
    sudo cp 10gen.list /etc/apt/sources.list.d/10gen.list
    sudo apt-get update
	yes | sudo apt-get remove mongodb-clients
    yes | sudo apt-get install mongodb-10gen

    sudo stop mongodb
    sudo mv /etc/mongodb.conf /etc/mongodb.conf.orig
    sudo mv mongodb.conf /etc/mongodb.conf
    sudo cp -R -p /var/lib/mongodb /ssd/
    sudo cp -R -p /var/log/mongodb /ssd/log/
    sudo start mongodb
    """
    
    print("\nINSTALL: %s" % self.benchmarker.database_ssh_string)
    p = subprocess.Popen(self.benchmarker.database_ssh_string.split(" "), stdin=subprocess.PIPE)
    p.communicate(remote_script)
    returncode = p.returncode
    if returncode != 0:
      self.__install_error("status code %s running subprocess '%s'." % (returncode, self.benchmarker.database_ssh_string))

    print("\nINSTALL: Finished installing database software\n")
  ############################################################
  # End __install_database_software
  ############################################################

  ############################################################
  # __install_client_software
  ############################################################
  def __install_client_software(self):
    print("\nINSTALL: Installing client software\n")

    remote_script = """

    ##############################
    # Prerequisites
    ##############################
    yes | sudo apt-get update
    yes | sudo apt-get install build-essential git libev-dev libpq-dev libreadline6-dev 
    sudo sh -c "echo '*               -    nofile          65535' >> /etc/security/limits.conf"


    ##############################
    # wrk
    ##############################

    git clone https://github.com/wg/wrk.git
    cd wrk
    make
    sudo cp wrk /usr/local/bin
    cd ~
    
    #############################
    # pipeline.lua
    #############################
cat << EOF | tee pipeline.lua
init = function(args)
  wrk.init(args)
  local r = {}
  local depth = tonumber(args[1]) or 1
  for i=1,depth do
    r[i] = wrk.format()
  end
  req = table.concat(r)
end

request = function()
  return req
end
EOF
    """
    
    print("\nINSTALL: %s" % self.benchmarker.client_ssh_string)
    p = subprocess.Popen(self.benchmarker.client_ssh_string.split(" "), stdin=subprocess.PIPE)
    p.communicate(remote_script)
    returncode = p.returncode
    if returncode != 0:
      self.__install_error("status code %s running subprocess '%s'." % (returncode, self.benchmarker.client_ssh_string))

    print("\nINSTALL: Finished installing client software\n")
  ############################################################
  # End __install_client_software
  ############################################################

  ############################################################
  # __run_command
  ############################################################
  def __run_command(self, command, send_yes=False, cwd=None, retry=False):
    try:
      cwd = os.path.join(self.install_dir, cwd)
    except AttributeError:
      cwd = self.install_dir

    if retry:
      max_attempts = 5
    else:
      max_attempts = 1
    attempt = 1
    delay = 0
    if send_yes:
      command = "yes yes | " + command
        

    print("\nINSTALL: %s (cwd=%s)" % (command, cwd))

    while True:
      error_message = ""
      try:
        # Execute command.
        subprocess.check_call(command, shell=True, cwd=cwd)
        break  # Exit loop if successful.
      except:
        exceptionType, exceptionValue, exceptionTraceBack = sys.exc_info()
        error_message = "".join(traceback.format_exception_only(exceptionType, exceptionValue))
        print error_message

      # Exit if there are no more attempts left.
      attempt += 1
      if attempt > max_attempts:
        break

      # Delay before next attempt.
      if delay == 0:
        delay = 5
      else:
        delay = delay * 2
      print("Attempt %s/%s starting in %s seconds." % (attempt, max_attempts, delay))
      time.sleep(delay)

    if error_message:
      self.__install_error(error_message)
  ############################################################
  # End __run_command
  ############################################################

  ############################################################
  # __bash_from_string
  # Runs bash -c "command" in install_dir.
  ############################################################
  def __bash_from_string(self, command):
    self.__run_command('bash -c "%s"' % command)
  ############################################################
  # End __bash_from_string
  ############################################################

  ############################################################
  # __download
  # Downloads a file from a URI.
  ############################################################
  def __download(self, uri, filename=""):
    if filename:
      filename_option = "-O %s " % filename
    else:
      filename_option = ""
    command = "wget -nv --no-check-certificate --trust-server-names %s%s" % (filename_option, uri)
    self.__run_command(command, retry=True)
  ############################################################
  # End __download
  ############################################################

  ############################################################
  # __init__(benchmarker)
  ############################################################
  def __init__(self, benchmarker):
    self.benchmarker = benchmarker
    self.install_dir = "installs"

    try:
      os.mkdir(self.install_dir)
    except OSError:
      pass
  ############################################################
  # End __init__
  ############################################################

# vim: sw=2<|MERGE_RESOLUTION|>--- conflicted
+++ resolved
@@ -346,19 +346,18 @@
   ############################################################
 
   def _install_python(self):
-<<<<<<< HEAD
     """Install Python runtime, frameworks and libraries"""
     # PyPy 2.3.1
     f = "pypy-2.3.1-linux64.tar.bz2"
     if not os.path.exists(f):
-      self.__download("https://bitbucket.org/pypy/pypy/downloads/" + f)
+      self.__download("https://bitbucket.org/pypy/pypy/downloads/" + f, f)
     self.__run_command("tar xjf " + f)
     self.__run_command('ln -sf pypy-2.3.1-linux64 pypy')
 
     # CPython 2.7.7
     f = "Python-2.7.7.tgz"
     if not os.path.exists(f):
-      self.__download("http://www.python.org/ftp/python/2.7.7/" + f)
+      self.__download("http://www.python.org/ftp/python/2.7.7/" + f, f)
     self.__run_command("tar xf " + f)
     self.__run_command("./configure --prefix=$HOME/FrameworkBenchmarks/installs/py2 --disable-shared", cwd="Python-2.7.7")
     self.__run_command("make -j4", cwd="Python-2.7.7")
@@ -367,95 +366,22 @@
     # CPython 3.4.1
     f = "Python-3.4.1.tar.xz"
     if not os.path.exists(f):
-      self.__download("https://www.python.org/ftp/python/3.4.1/" + f)
+      self.__download("https://www.python.org/ftp/python/3.4.1/" + f, f)
     self.__run_command("tar xf " + f)
     self.__run_command("./configure --prefix=$HOME/FrameworkBenchmarks/installs/py3 --disable-shared", cwd="Python-3.4.1")
     self.__run_command("make -j4", cwd="Python-3.4.1")
     self.__run_command("make install", cwd="Python-3.4.1")
 
     if not os.path.exists("get-pip.py"):
-      self.__download("https://bootstrap.pypa.io/get-pip.py")
+      self.__download("https://bootstrap.pypa.io/get-pip.py", "get-pip.py")
     self.__run_command("py2/bin/python get-pip.py")
-    self.__run_command("py3/bin/python3 get-pip.py")
     self.__run_command("pypy/bin/pypy get-pip.py")
+    # Python 3.4.1 installs pip by default.
 
     self.__run_command('py2/bin/pip install -r ../config/requirements.txt')
     self.__run_command('py3/bin/pip install -r ../config/requirements.txt')
     self.__run_command('pypy/bin/pip install -r ../config/requirements-pypy.txt')
 
-
-=======
-    # .profile is not loaded yet. So we should use full path.
-    pypy_bin   = "~/FrameworkBenchmarks/installs/pypy/bin"
-    python_bin = "~/FrameworkBenchmarks/installs/py2/bin"
-    python3_bin= "~/FrameworkBenchmarks/installs/py3/bin"
-    def easy_install(pkg, two=True, three=False, pypy=False):
-      cmd = "/easy_install -ZU '" + pkg + "'"
-      if two:   self.__run_command(python_bin + cmd, retry=True)
-      if three: self.__run_command(python3_bin + cmd, retry=True)
-      if pypy:  self.__run_command(pypy_bin + cmd, retry=True)
-
-    self.__download("https://bitbucket.org/pypy/pypy/downloads/pypy-2.2-linux64.tar.bz2", "pypy-2.2-linux64.tar.bz2")
-    self.__run_command("tar xjf pypy-2.2-linux64.tar.bz2")
-    self.__run_command('ln -sf pypy-2.2-linux64 pypy')
-    self.__download("http://www.python.org/ftp/python/2.7.6/Python-2.7.6.tgz", "Python-2.7.6.tgz")
-    self.__run_command("tar xzf Python-2.7.6.tgz")
-    self.__download("http://www.python.org/ftp/python/3.3.2/Python-3.3.2.tar.xz", "Python-3.3.2.tar.xz")
-    self.__run_command("tar xJf Python-3.3.2.tar.xz")
-    self.__run_command("./configure --prefix=$HOME/FrameworkBenchmarks/installs/py2 --disable-shared CC=gcc-4.8", cwd="Python-2.7.6")
-    self.__run_command("./configure --prefix=$HOME/FrameworkBenchmarks/installs/py3 --disable-shared CC=gcc-4.8", cwd="Python-3.3.2")
-    self.__run_command("make -j2", cwd="Python-2.7.6")
-    self.__run_command("make install", cwd="Python-2.7.6")
-    self.__run_command("make -j2", cwd="Python-3.3.2")
-    self.__run_command("make install", cwd="Python-3.3.2")
-
-    self.__download("https://bitbucket.org/pypa/setuptools/downloads/ez_setup.py", "ez_setup.py")
-    self.__run_command(pypy_bin + "/pypy ez_setup.py")
-    self.__run_command(python_bin + "/python ez_setup.py")
-    self.__run_command(python3_bin + "/python3 ez_setup.py")
-
-    easy_install('pip==1.4.1', two=True, three=True, pypy=True)
-    easy_install('MySQL-python==1.2.4', two=True, three=False, pypy=True)
-    easy_install('https://github.com/clelland/MySQL-for-Python-3/archive/master.zip', two=False, three=True, pypy=False)
-    easy_install('PyMySQL==0.6.1', two=True, three=True, pypy=True)
-    easy_install('psycopg2==2.5.1', three=True)
-
-    easy_install('simplejson==3.3.1', two=True, three=True, pypy=False)
-    easy_install('ujson==1.33', three=True)
-    easy_install('gevent==1.0')
-    easy_install('uwsgi', three=True)  # uwsgi is released too often to stick on single version.
-
-    # Gunicorn
-    easy_install('gunicorn==18', two=True, three=True, pypy=True)
-    # meinheld HEAD supports gunicorn worker on Python 3
-    easy_install('https://github.com/mopemope/meinheld/archive/master.zip', two=True, three=True, pypy=True)
-
-    # Tornado
-    easy_install('tornado==3.1', two=True, three=True, pypy=True)
-    easy_install('motor==0.1.2', two=True, three=True, pypy=True)
-    easy_install('pymongo==2.5.2', two=True, three=True, pypy=True)
-
-    # Django
-    easy_install("https://www.djangoproject.com/download/1.6/tarball/", two=True, three=True, pypy=True)
-
-    # Flask
-    easy_install('Werkzeug==0.9.4', two=True, three=True, pypy=True)
-    easy_install('flask==0.10.1', two=True, three=True, pypy=True)
-    easy_install('sqlalchemy==0.8.3', two=True, three=False, pypy=True)
-    # SQLAlchemy 0.9 supports C extension for Python 3
-    easy_install('https://bitbucket.org/zzzeek/sqlalchemy/get/rel_0_9_0b1.tar.gz', two=False, three=True)
-    easy_install('Jinja2==2.7.1', two=True, three=True, pypy=True)
-    easy_install('Flask-SQLAlchemy==1.0', two=True, three=True, pypy=True)
-
-    # Bottle
-    easy_install('bottle==0.11.6', two=True, three=True, pypy=True)
-    easy_install('bottle-sqlalchemy==0.4', two=True, three=True, pypy=True)
-
-    # Falcon
-    easy_install('Cython==0.19.2', two=True, three=True, pypy=True)
-    easy_install('falcon==0.1.7', two=True, three=True, pypy=True)
-    
->>>>>>> a2ce270f
   ############################################################
   # __install_error
   ############################################################
