--- conflicted
+++ resolved
@@ -283,13 +283,8 @@
     #
     # Vert.x
     #
-<<<<<<< HEAD
-    self.__download("http://dl.bintray.com/vertx/downloads/vert.x-2.0.0-final.tar.gz")
-    self.__run_command("tar xzf vert.x-2.0.0-final.tar.gz")
-=======
     self.__download("http://dl.bintray.com/vertx/downloads/vert.x-2.0.2-final.tar.gz?direct=true")
     self.__run_command("tar xzf vert.x-2.0.2-final.tar.gz")
->>>>>>> 2dc1b1ec
 
     #
     # Yesod
