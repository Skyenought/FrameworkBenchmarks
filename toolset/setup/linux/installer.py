import subprocess
import os
import os.path
import time
import traceback
import sys
import glob
import logging
import setup_util

from benchmark.utils import gather_tests

class Installer:

  ############################################################
  # install_software
  ############################################################
  def install_software(self):
    if self.benchmarker.install == 'all' or self.benchmarker.install == 'server':
        self.__install_server_software()

    if self.benchmarker.install == 'all' or self.benchmarker.install == 'database':
        self.__install_database_software()

    if self.benchmarker.install == 'all' or self.benchmarker.install == 'client':
        self.__install_client_software()

  ############################################################
  # End install_software
  ############################################################

  ############################################################
  # __install_server_software
  ############################################################
  def __install_server_software(self):
    print("\nINSTALL: Installing server software (strategy=%s)\n"%self.strategy)
    # Install global prerequisites
    bash_functions_path='$FWROOT/toolset/setup/linux/bash_functions.sh'
    prereq_path='$FWROOT/toolset/setup/linux/prerequisites.sh'
    self.__run_command(". %s && . %s" % (bash_functions_path, prereq_path))

    tests = gather_tests(include=self.benchmarker.test, 
      exclude=self.benchmarker.exclude,
      benchmarker=self.benchmarker)
    
    dirs = [t.directory for t in tests]

    # Locate all installation files
    install_files = glob.glob("%s/*/install.sh" % self.fwroot)
    install_files.extend(glob.glob("%s/frameworks/*/*/install.sh" % self.fwroot))

    # Run install for selected tests
    for test_install_file in install_files:
      test_dir = os.path.dirname(test_install_file)
      test_rel_dir = os.path.relpath(test_dir, self.fwroot)
      logging.debug("Considering install of %s (%s, %s)", test_install_file, test_rel_dir, test_dir)

      if test_dir not in dirs:
        continue

      logging.info("Running installation for directory %s (cwd=%s)", test_dir, test_dir)

      # Collect the tests in this directory
      # local_tests = [t for t in tests if t.directory == test_dir]

      # Find installation directory 
      #   e.g. FWROOT/installs or FWROOT/installs/pertest/<test-name>
      test_install_dir="%s/%s" % (self.fwroot, self.install_dir)
      if self.strategy is 'pertest':
        test_install_dir="%s/pertest/%s" % (test_install_dir, test_dir)
      if not os.path.exists(test_install_dir):
        os.makedirs(test_install_dir)
      
      # Move into the proper working directory
      previousDir = os.getcwd()
      os.chdir(test_dir)

      # Load profile for this installation
      profile="%s/bash_profile.sh" % test_dir
      if not os.path.exists(profile):
        logging.warning("Directory %s does not have a bash_profile"%test_dir)
        profile="$FWROOT/config/benchmark_profile"
      else:
        logging.info("Loading environment from %s (cwd=%s)", profile, test_dir)
      setup_util.replace_environ(config=profile, 
        command='export TROOT=%s && export IROOT=%s' %
        (test_dir, test_install_dir))

      # Run test installation script
      #   FWROOT - Path of the FwBm root
      #   IROOT  - Path of this test's install directory
      #   TROOT  - Path to this test's directory 
      self.__run_command('''
        export TROOT=%s && 
        export IROOT=%s && 
        source %s && 
        source %s''' % 
        (test_dir, test_install_dir, 
          bash_functions_path, test_install_file),
          cwd=test_install_dir)

      # Move back to previous directory
      os.chdir(previousDir)

    self.__run_command("sudo apt-get -y autoremove");    

    print("\nINSTALL: Finished installing server software\n")
  ############################################################
  # End __install_server_software
  ############################################################

  ############################################################
  # __install_error
  ############################################################
  def __install_error(self, message):
    print("\nINSTALL ERROR: %s\n" % message)
    if self.benchmarker.install_error_action == 'abort':
      sys.exit("Installation aborted.")
  ############################################################
  # End __install_error
  ############################################################

  ############################################################
  # __install_database_software
  ############################################################
  def __install_database_software(self):
    print("\nINSTALL: Installing database software\n")
 
    self.__run_command("cd .. && " + self.benchmarker.database_sftp_string(batch_file="../config/database_sftp_batch"), True)

    remote_script = """

    ##############################
    # Prerequisites
    ##############################
    sudo apt-get -y update
    sudo apt-get -y install build-essential git libev-dev libpq-dev libreadline6-dev postgresql redis-server
    sudo sh -c "echo '*               -    nofile          65535' >> /etc/security/limits.conf"

    # Create a user-owned directory for our databases
    sudo mkdir -p /ssd
    sudo mkdir -p /ssd/log
    sudo chown -R $USER:$USER /ssd

    # Additional user account (only use if required)
    sudo useradd benchmarkdbuser -p benchmarkdbpass

    ##############################
    # MySQL
    ##############################
    sudo sh -c "echo mysql-server mysql-server/root_password_again select secret | debconf-set-selections"
    sudo sh -c "echo mysql-server mysql-server/root_password select secret | debconf-set-selections"

    sudo apt-get -y install mysql-server

    sudo stop mysql
    # disable checking of disk size
    sudo mv mysql /etc/init.d/mysql
    sudo chmod +x /etc/init.d/mysql
    sudo mv mysql.conf /etc/init/mysql.conf
    # use the my.cnf file to overwrite /etc/mysql/my.cnf
    sudo mv /etc/mysql/my.cnf /etc/mysql/my.cnf.orig
    sudo mv my.cnf /etc/mysql/my.cnf

    sudo cp -R -p /var/lib/mysql /ssd/
    sudo cp -R -p /var/log/mysql /ssd/log
    sudo cp usr.sbin.mysqld /etc/apparmor.d/
    sudo /etc/init.d/apparmor reload
    sudo start mysql

    # Insert data
    mysql -uroot -psecret < create.sql
    rm create.sql

    ##############################
    # Postgres
    ##############################
    sudo -u postgres psql template1 < create-postgres-database.sql
    sudo -u benchmarkdbuser psql hello_world < create-postgres.sql
    rm create-postgres-database.sql create-postgres.sql

    sudo -u postgres -H /etc/init.d/postgresql stop
    # NOTE: This will cause errors on Ubuntu 12.04, as apt installs 
    # an older version (9.1 instead of 9.3)
    sudo mv postgresql.conf /etc/postgresql/9.3/main/postgresql.conf
    sudo mv pg_hba.conf /etc/postgresql/9.3/main/pg_hba.conf

    sudo cp -R -p /var/lib/postgresql/9.3/main /ssd/postgresql
    sudo -u postgres -H /etc/init.d/postgresql start
    sudo mv 60-postgresql-shm.conf /etc/sysctl.d/60-postgresql-shm.conf

    ##############################
    # MongoDB
    ##############################
    sudo apt-key adv --keyserver hkp://keyserver.ubuntu.com:80 --recv 7F0CEB10
    echo 'deb http://downloads-distro.mongodb.org/repo/ubuntu-upstart dist 10gen' | sudo tee /etc/apt/sources.list.d/mongodb.list
    sudo apt-get -y update
    sudo apt-get -y remove mongodb-clients
    sudo apt-get -y install mongodb-org

    sudo service mongod stop
    sudo mv /etc/mongodb.conf /etc/mongodb.conf.orig
    sudo mv mongodb.conf /etc/mongodb.conf
    sudo mv mongodb.conf /etc/mongod.conf
    sudo cp -R -p /var/lib/mongodb /ssd/
    sudo cp -R -p /var/log/mongodb /ssd/log/
    sudo service mongod start

    until nc -z localhost 27017 ; do echo Waiting for MongoDB; sleep 1; done
    mongo < create.js
    rm create.js

    ##############################
    # Apache Cassandra
    ##############################
    sudo apt-get install -qqy openjdk-7-jdk
    export CASS_V=2.0.7
    wget -nv http://archive.apache.org/dist/cassandra/$CASS_V/apache-cassandra-$CASS_V-bin.tar.gz
    tar xzf apache-cassandra-$CASS_V-bin.tar.gz
    
    rm -rf /ssd/cassandra /ssd/log/cassandra
    mkdir -p /ssd/cassandra /ssd/log/cassandra
    
    sed -i "s/^.*seeds:.*/          - seeds: \"{database_host}\"/" cassandra/cassandra.yaml
    sed -i "s/^listen_address:.*/listen_address: {database_host}/" cassandra/cassandra.yaml
    sed -i "s/^rpc_address:.*/rpc_address: {database_host}/" cassandra/cassandra.yaml
    
    mv cassandra/cassandra.yaml apache-cassandra-$CASS_V/conf
    mv cassandra/log4j-server.properties apache-cassandra-$CASS_V/conf
    apache-cassandra-$CASS_V/bin/cassandra -p /ssd/cassandra/c.pid > /ssd/cassandra/boot.log

<<<<<<< HEAD
    until nc -z localhost 9160 ; do echo Waiting for Cassandra; sleep 1; done
    cat cassandra/cleanup-keyspace.cql | apache-cassandra-$CASS_V/bin/cqlsh localhost
    python cassandra/db-data-gen.py > cassandra/tfb-data.cql
    apache-cassandra-$CASS_V/bin/cqlsh -f cassandra/create-keyspace.cql localhost
    apache-cassandra-$CASS_V/bin/cqlsh -f cassandra/tfb-data.cql localhost
=======
    sleep 20
    cat cassandra/create-keyspace.cql | apache-cassandra-$CASS_V/bin/cqlsh {database_host}
    python cassandra/db-data-gen.py | apache-cassandra-$CASS_V/bin/cqlsh {database_host}
>>>>>>> 4483767c
    rm -rf apache-cassandra-*-bin.tar.gz cassandra

    ##############################
    # Redis
    ##############################
    sudo service redis-server stop
    # NOTE: This will cause errors on Ubuntu 12.04, as apt installs 
    # an older version of redis
    sudo mv redis.conf /etc/redis/redis.conf
    sudo service redis-server start
    bash create-redis.sh
    rm create-redis.sh
    """.format(database_host=self.benchmarker.database_host)
    
    print("\nINSTALL: %s" % self.benchmarker.database_ssh_string)
    p = subprocess.Popen(self.benchmarker.database_ssh_string.split(" ") + ["bash"], stdin=subprocess.PIPE)
    p.communicate(remote_script)
    returncode = p.returncode
    if returncode != 0:
      self.__install_error("status code %s running subprocess '%s'." % (returncode, self.benchmarker.database_ssh_string))

    print("\nINSTALL: Finished installing database software\n")
  ############################################################
  # End __install_database_software
  ############################################################

  ############################################################
  # __install_client_software
  ############################################################
  def __install_client_software(self):
    print("\nINSTALL: Installing client software\n")

    remote_script = """

    ##############################
    # Prerequisites
    ##############################
    sudo apt-get -y update
    sudo apt-get -y install build-essential git libev-dev libpq-dev libreadline6-dev 
    sudo sh -c "echo '*               -    nofile          65535' >> /etc/security/limits.conf"


    ##############################
    # wrk
    ##############################

    git clone https://github.com/wg/wrk.git
    cd wrk
    git checkout 205a1960c8b8de5f500bb143863ae293456b7add
    make
    sudo cp wrk /usr/local/bin
    cd ~
    
    #############################
    # pipeline.lua
    #############################
cat << EOF | tee pipeline.lua
init = function(args)
  wrk.init(args)
  local r = {}
  local depth = tonumber(args[1]) or 1
  for i=1,depth do
    r[i] = wrk.format()
  end
  req = table.concat(r)
end

request = function()
  return req
end
EOF
    """
    
    print("\nINSTALL: %s" % self.benchmarker.client_ssh_string)
    p = subprocess.Popen(self.benchmarker.client_ssh_string.split(" "), stdin=subprocess.PIPE)
    p.communicate(remote_script)
    returncode = p.returncode
    if returncode != 0:
      self.__install_error("status code %s running subprocess '%s'." % (returncode, self.benchmarker.client_ssh_string))

    print("\nINSTALL: Finished installing client software\n")
  ############################################################
  # End __install_client_software
  ############################################################

  ############################################################
  # __path_exists
  ############################################################
  def __path_exists(self, path, cwd=None):
    full_path = os.path.join(cwd or self.install_dir, path)

    if os.path.exists(full_path):
        print("\nEXISTS: %s " % full_path)
        return True

    print("\nNOT_EXISTS: %s" % full_path)
    return False
  ############################################################
  # End __path_exists
  ############################################################

  ############################################################
  # __run_command
  ############################################################
  def __run_command(self, command, send_yes=False, cwd=None, retry=False):
    if cwd is None: 
        cwd = self.install_dir

    if retry:
      max_attempts = 5
    else:
      max_attempts = 1
    attempt = 1
    delay = 0
    if send_yes:
      command = "yes yes | " + command
        
    rel_cwd = setup_util.path_relative_to_root(cwd)
    print("INSTALL: %s (cwd=$FWROOT%s)" % (command, rel_cwd))

    while attempt <= max_attempts:
      error_message = ""
      try:

        # Execute command.
        subprocess.check_call(command, shell=True, cwd=cwd, executable='/bin/bash')
        break  # Exit loop if successful.
      except:
        exceptionType, exceptionValue, exceptionTraceBack = sys.exc_info()
        error_message = "".join(traceback.format_exception_only(exceptionType, exceptionValue))

      # Exit if there are no more attempts left.
      attempt += 1
      if attempt > max_attempts:
        break

      # Delay before next attempt.
      if delay == 0:
        delay = 5
      else:
        delay = delay * 2
      print("Attempt %s/%s starting in %s seconds." % (attempt, max_attempts, delay))
      time.sleep(delay)

    if error_message:
      self.__install_error(error_message)
  ############################################################
  # End __run_command
  ############################################################

  ############################################################
  # __bash_from_string
  # Runs bash -c "command" in install_dir.
  ############################################################
  def __bash_from_string(self, command):
    self.__run_command('bash -c "%s"' % command)
  ############################################################
  # End __bash_from_string
  ############################################################

  ############################################################
  # __download
  # Downloads a file from a URI.
  ############################################################
  def __download(self, uri, filename=""):
    if filename:
      if os.path.exists(filename):
        return
      filename_option = "-O %s " % filename
    else:
      filename_option = ""
    command = "wget -nv --no-check-certificate --trust-server-names %s%s" % (filename_option, uri)
    self.__run_command(command, retry=True)
  ############################################################
  # End __download
  ############################################################

  ############################################################
  # __init__(benchmarker)
  ############################################################
  def __init__(self, benchmarker, install_strategy):
    self.benchmarker = benchmarker
    self.install_dir = "installs"
    self.fwroot = benchmarker.fwroot
    self.strategy = install_strategy
    
    # setup logging
    logging.basicConfig(stream=sys.stderr, level=logging.INFO)

    try:
      os.mkdir(self.install_dir)
    except OSError:
      pass
  ############################################################
  # End __init__
  ############################################################

# vim: sw=2<|MERGE_RESOLUTION|>--- conflicted
+++ resolved
@@ -227,19 +227,13 @@
     
     mv cassandra/cassandra.yaml apache-cassandra-$CASS_V/conf
     mv cassandra/log4j-server.properties apache-cassandra-$CASS_V/conf
-    apache-cassandra-$CASS_V/bin/cassandra -p /ssd/cassandra/c.pid > /ssd/cassandra/boot.log
-
-<<<<<<< HEAD
-    until nc -z localhost 9160 ; do echo Waiting for Cassandra; sleep 1; done
-    cat cassandra/cleanup-keyspace.cql | apache-cassandra-$CASS_V/bin/cqlsh localhost
+    nohup apache-cassandra-$CASS_V/bin/cassandra -p c.pid > cassandra.log
+
+    until nc -z {database_host} 9160 ; do echo Waiting for Cassandra; sleep 1; done
+    cat cassandra/cleanup-keyspace.cql | apache-cassandra-$CASS_V/bin/cqlsh {database_host}
     python cassandra/db-data-gen.py > cassandra/tfb-data.cql
-    apache-cassandra-$CASS_V/bin/cqlsh -f cassandra/create-keyspace.cql localhost
-    apache-cassandra-$CASS_V/bin/cqlsh -f cassandra/tfb-data.cql localhost
-=======
-    sleep 20
-    cat cassandra/create-keyspace.cql | apache-cassandra-$CASS_V/bin/cqlsh {database_host}
-    python cassandra/db-data-gen.py | apache-cassandra-$CASS_V/bin/cqlsh {database_host}
->>>>>>> 4483767c
+    apache-cassandra-$CASS_V/bin/cqlsh -f cassandra/create-keyspace.cql {database_host}
+    apache-cassandra-$CASS_V/bin/cqlsh -f cassandra/tfb-data.cql {database_host}
     rm -rf apache-cassandra-*-bin.tar.gz cassandra
 
     ##############################
