--- conflicted
+++ resolved
@@ -1,28 +1,5 @@
 {
   "framework": "rapidoid",
-<<<<<<< HEAD
-  "tests": [
-    {
-      "default": {
-        "setup_file": "setup-low-level",
-        "json_url": "/json",
-        "plaintext_url": "/plaintext",
-        "port": 8080,
-        "approach": "Realistic",
-        "classification": "Platform",
-        "database": "None",
-        "framework": "rapidoid-http-fast",
-        "language": "Java",
-        "orm": "Raw",
-        "platform": "None",
-        "webserver": "None",
-        "os": "Linux",
-        "database_os": "Linux",
-        "display_name": "rapidoid-http-fast",
-        "notes": "",
-        "versus": ""
-      }
-=======
   "tests": [{
     "default": {
       "setup_file": "setup",
@@ -36,14 +13,13 @@
       "language": "Java",
       "flavor": "None",
       "orm": "Raw",
-      "platform": "Rapidoid",
+      "platform": "None",
       "webserver": "None",
       "os": "Linux",
       "database_os": "Linux",
       "display_name": "Rapidoid",
       "notes": "",
       "versus": "rapidoid"
->>>>>>> 7806280f
     }
   }]
 }