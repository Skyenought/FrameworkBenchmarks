--- conflicted
+++ resolved
@@ -52,11 +52,7 @@
         $sth[1]->execute();
         @objects = @{ $sth[1]->fetchall_arrayref( {} ) };
     }
-<<<<<<< HEAD
-    push @objects, { message => "Additional fortune added at request time." };
-=======
     push @objects, { id => 0, message => "Additional fortune added at request time." };
->>>>>>> 36c30700
     fortunes( \@objects );
 };
 
@@ -90,12 +86,8 @@
 sub query {
     my ( $db, $count ) = @_;
     $count //= 1;
-<<<<<<< HEAD
-    $count = 1 unless $count =~ /^\d+$/;
-=======
     $count = 1 if ( $count !~ /^\d+$/ || $count < 1 );
     $count = 500 if $count > 500;
->>>>>>> 36c30700
     my @response;
     for ( 1 .. $count ) {
         my $id = int rand 10000 + 1;
@@ -105,15 +97,9 @@
         }
         else {
             $sth[0]->execute($id);
-<<<<<<< HEAD
-            $row = $sth[0]->fetchrow_hashref
-        }
-        if ( $row ) {
-=======
             $row = $sth[0]->fetchrow_hashref;
         }
         if ($row) {
->>>>>>> 36c30700
             if ( $count == 1 ) {
                 return { id => $id, randomNumber => $row->{randomNumber} };
             }
@@ -132,10 +118,6 @@
     $res .= q[<body><table><tr><th>id</th><th>message</th></tr>];
 
     for my $item ( sort { $a->{message} cmp $b->{message} } @$objects ) {
-<<<<<<< HEAD
-        my $id = $item->{id} // 1000;
-        my $message = escape_html( $item->{message} );
-=======
         my $id = $item->{id};
         my $message = escape_html( $item->{message} );
 
@@ -143,7 +125,6 @@
         # support &apos;. We forse an &apos; here in order to pass the
         # test
         $message =~ s/&#39/&apos/g;
->>>>>>> 36c30700
         $res .= "<tr><td>$id</td><td>$message</td></tr>";
     }
 
