name := """techempower-benchmarks-fintrospect"""

version := "0.0.7"

scalaVersion := "2.11.8"

scalacOptions += "-deprecation"

scalacOptions += "-feature"

resolvers += "JCenter" at "https://jcenter.bintray.com"

com.github.retronym.SbtOneJar.oneJarSettings

mainClass in(Compile, run) := Some("FintrospectBenchmarkServer")

libraryDependencies ++= Seq(
<<<<<<< HEAD
  "io.fintrospect" %% "fintrospect-core" % "13.10.1",
  "io.fintrospect" %% "fintrospect-circe" % "13.10.1",
  "io.fintrospect" %% "fintrospect-mustache" % "13.10.1",
  "com.twitter" %% "finagle-mysql" % "6.38.0"
=======
  "io.fintrospect" %% "fintrospect-core" % "13.11.0",
  "io.fintrospect" %% "fintrospect-json4s" % "13.11.0"
>>>>>>> 75e735ae
  )

resolvers += Resolver.sonatypeRepo("snapshots")<|MERGE_RESOLUTION|>--- conflicted
+++ resolved
@@ -15,15 +15,8 @@
 mainClass in(Compile, run) := Some("FintrospectBenchmarkServer")
 
 libraryDependencies ++= Seq(
-<<<<<<< HEAD
-  "io.fintrospect" %% "fintrospect-core" % "13.10.1",
-  "io.fintrospect" %% "fintrospect-circe" % "13.10.1",
-  "io.fintrospect" %% "fintrospect-mustache" % "13.10.1",
-  "com.twitter" %% "finagle-mysql" % "6.38.0"
-=======
   "io.fintrospect" %% "fintrospect-core" % "13.11.0",
   "io.fintrospect" %% "fintrospect-json4s" % "13.11.0"
->>>>>>> 75e735ae
   )
 
 resolvers += Resolver.sonatypeRepo("snapshots")