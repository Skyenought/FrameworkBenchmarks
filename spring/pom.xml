--- conflicted
+++ resolved
@@ -36,11 +36,6 @@
             <artifactId>mysql-connector-java</artifactId>
             <version>${mysql.version}</version>
         </dependency>
-<<<<<<< HEAD
-
-        <!-- Logging -->
-=======
->>>>>>> 6e565975
         <dependency>
             <groupId>org.springframework.boot</groupId>
             <artifactId>spring-boot-starter-data-jpa</artifactId>
