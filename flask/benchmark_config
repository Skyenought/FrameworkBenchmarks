--- conflicted
+++ resolved
@@ -25,11 +25,7 @@
       "query_url": "/db?queries=",
       "fortune_url": "/fortunes",
       "port": 8080,
-<<<<<<< HEAD
       "sort": 110
-    }
-=======
-      "sort": 107
     },
     "pypy-mysql-raw": {
       "setup_file": "setup_pypy",
@@ -37,8 +33,7 @@
       "query_url": "/dbraw?queries=",
       "fortune_url": "/fortunesraw",
       "port": 8080,
-      "sort": 108
-    },
->>>>>>> fdd9ac1d
+      "sort": 111
+    }
   }]
 }