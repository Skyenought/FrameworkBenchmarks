language: python
python: 
  - "2.7"

env:
  matrix:

    # Group tests by directory to logically break up travis-CI build. Otherwise
    # we end up starting ~200+ different workers. Seems that ~100 is the limit
    # before their website starts to lag heavily
    #
    # Here's the bash if you need to update this. Be sure to maintain the 
    # lines that are currently commented out (these cannot run in Travis)
    #   cd frameworks 
    #   find . -type d -depth 2 | sed 's|./|    - "TESTDIR=|' | sed 's/$/"/g'
    #
    #  
    - "TESTDIR=C/lwan"
    - "TESTDIR=C/duda"
    - "TESTDIR=C/haywire"
    - "TESTDIR=C/onion"
    - "TESTDIR=CSharp/aspnet"
    # - "TESTDIR=CSharp/aspnet-stripped"
    - "TESTDIR=CSharp/evhttp-sharp"
    # - "TESTDIR=CSharp/HttpListener"
    - "TESTDIR=CSharp/nancy"
    - "TESTDIR=CSharp/servicestack"
    - "TESTDIR=C++/cpoll_cppsp"
    - "TESTDIR=C++/treefrog"
    - "TESTDIR=C++/ULib"
    - "TESTDIR=C++/wt"
    - "TESTDIR=Clojure/compojure"
    - "TESTDIR=Clojure/http-kit"
    - "TESTDIR=Clojure/luminus"
    - "TESTDIR=Dart/dart"
    - "TESTDIR=Dart/dart-redstone"
    - "TESTDIR=Dart/dart-start"
    - "TESTDIR=Dart/dart-stream"
    - "TESTDIR=Elixir/WeberFramework"
    - "TESTDIR=Erlang/cowboy"
    - "TESTDIR=Erlang/elli"
    - "TESTDIR=Go/beego"
    - "TESTDIR=Go/falcore"
    - "TESTDIR=Go/gin"
    - "TESTDIR=Go/go"
    - "TESTDIR=Go/revel"
    - "TESTDIR=Go/revel-jet"
    - "TESTDIR=Go/revel-qbs"
    - "TESTDIR=Go/webgo"
    - "TESTDIR=Groovy/grails"
    - "TESTDIR=Haskell/snap"
    - "TESTDIR=Haskell/wai"
    - "TESTDIR=Haskell/yesod"
    - "TESTDIR=Java/activeweb"
    - "TESTDIR=Java/curacao"
    - "TESTDIR=Java/dropwizard"
    - "TESTDIR=Java/dropwizard-mongodb"
    - "TESTDIR=Java/gemini"
    - "TESTDIR=Java/grizzly-bm"
    - "TESTDIR=Java/grizzly-jersey"
    - "TESTDIR=Java/jetty-servlet"
    - "TESTDIR=Java/netty"
    - "TESTDIR=Java/ninja-standalone"
    - "TESTDIR=Java/play1"
    - "TESTDIR=Java/play1siena"
    - "TESTDIR=Java/play2-java"
    - "TESTDIR=Java/restexpress"
    - "TESTDIR=Java/servlet"
    - "TESTDIR=Java/servlet3-cass"
    - "TESTDIR=Java/spark"
    - "TESTDIR=Java/sabina"
    - "TESTDIR=Java/spring"
    - "TESTDIR=Java/tapestry"
    - "TESTDIR=Java/undertow"
    - "TESTDIR=Java/undertow-edge"
    - "TESTDIR=Java/vertx"
    - "TESTDIR=Java/wicket"
    - "TESTDIR=Java/wildfly-ee7"
    - "TESTDIR=JavaScript/express"
    - "TESTDIR=JavaScript/hapi"
    - "TESTDIR=JavaScript/nodejs"
    - "TESTDIR=JavaScript/ringojs"
    - "TESTDIR=JavaScript/ringojs-convenient"
    - "TESTDIR=Lua/lapis"
    - "TESTDIR=Lua/openresty"
    - "TESTDIR=Nim/jester"
    - "TESTDIR=Nim/nawak"
    - "TESTDIR=Perl/dancer"
    - "TESTDIR=Perl/kelp"
    - "TESTDIR=Perl/mojolicious"
    - "TESTDIR=Perl/plack"
    - "TESTDIR=Perl/web-simple"
    - "TESTDIR=PHP/cakephp"
    - "TESTDIR=PHP/hhvm"
    - "TESTDIR=PHP/php"
    - "TESTDIR=PHP/codeigniter"
    - "TESTDIR=PHP/php-fatfree"
    - "TESTDIR=PHP/fuel"
    - "TESTDIR=PHP/kohana"
    - "TESTDIR=PHP/php-laravel"
    - "TESTDIR=PHP/lithium"
    - "TESTDIR=PHP/php-micromvc"
    - "TESTDIR=PHP/php-phalcon"
    - "TESTDIR=PHP/php-phalcon-micro"
    - "TESTDIR=PHP/php-phpixie"
    - "TESTDIR=PHP/php-pimf"
    - "TESTDIR=PHP/php-silex"
    - "TESTDIR=PHP/php-silex-orm"
    - "TESTDIR=PHP/php-slim"
    - "TESTDIR=PHP/symfony2"
    - "TESTDIR=PHP/symfony2-stripped"
    - "TESTDIR=PHP/php-yaf"
    - "TESTDIR=PHP/Yii2"
    - "TESTDIR=PHP/php-zend-framework"
    - "TESTDIR=PHP/php-zend-framework1"
    - "TESTDIR=PHP/phreeze"
    - "TESTDIR=Python/API-Hour"
    - "TESTDIR=Python/bottle"
    - "TESTDIR=Python/cherrypy"
    - "TESTDIR=Python/django"
    - "TESTDIR=Python/falcon"
    - "TESTDIR=Python/flask"
    - "TESTDIR=Python/pyramid"
    - "TESTDIR=Python/tornado"
    - "TESTDIR=Python/uwsgi"
    - "TESTDIR=Python/wsgi"
    - "TESTDIR=Racket/racket-ws"
    - "TESTDIR=Ruby/grape"
    - "TESTDIR=Ruby/ngx_mruby"
    - "TESTDIR=Ruby/padrino"
    - "TESTDIR=Ruby/rack"
    - "TESTDIR=Ruby/rails"
    - "TESTDIR=Ruby/rails-stripped"
    - "TESTDIR=Ruby/sinatra"
    - "TESTDIR=Scala/finagle"
    - "TESTDIR=Scala/lift-stateless"
    - "TESTDIR=Scala/plain"
    - "TESTDIR=Scala/play-activate-mysql"
    - "TESTDIR=Scala/play2-scala"
    - "TESTDIR=Scala/scalatra"
    - "TESTDIR=Scala/scruffy"
    - "TESTDIR=Scala/spray"
    - "TESTDIR=Scala/unfiltered"
    - "TESTDIR=Ur/urweb"

before_install:
  # Need to install python modules before using 
  # python
  - pip install -r config/python_requirements.txt

  # Configure Travis-CI build environment for TFB
  #   e.g. setup databases, users, etc
  - ./toolset/run-ci.py cisetup "$TESTDIR"

addons:
  postgresql: "9.3" 

install:
  # Install prerequisites
  - ./toolset/run-ci.py prereq "$TESTDIR"
  
  # Install software for this framework  
  - ./toolset/run-ci.py install "$TESTDIR"
   
script: 
  # Pick one test in this directory and verify
  - time ./toolset/run-ci.py verify "$TESTDIR"
<<<<<<< HEAD
  
=======

cache:
  directories:
    - installs/py2
    - installs/py3
    - installs/perl-5.18
>>>>>>> 15f0ddc5
<|MERGE_RESOLUTION|>--- conflicted
+++ resolved
@@ -164,14 +164,4 @@
    
 script: 
   # Pick one test in this directory and verify
-  - time ./toolset/run-ci.py verify "$TESTDIR"
-<<<<<<< HEAD
-  
-=======
-
-cache:
-  directories:
-    - installs/py2
-    - installs/py3
-    - installs/perl-5.18
->>>>>>> 15f0ddc5
+  - time ./toolset/run-ci.py verify "$TESTDIR"