--- conflicted
+++ resolved
@@ -5,12 +5,9 @@
       "setup_file": "setup",
       "json_url": "/wicket/json",
       "db_url": "/wicket/db",
-<<<<<<< HEAD
+      "query_url": "/wicket/db?queries=",
+      "update_url": "/wicket/updates?queries=",
       "plaintext_url": "/wicket/plaintext",
-=======
-      "update_url": "/wicket/updates?queries=",
->>>>>>> 33a7e4da
-      "query_url": "/wicket/db?queries=",
       "port": 8080,
       "approach": "Realistic",
       "classification": "Fullstack",
