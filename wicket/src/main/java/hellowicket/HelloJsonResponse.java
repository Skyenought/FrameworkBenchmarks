package hellowicket;

import java.io.IOException;
import java.util.Map;

import org.apache.wicket.request.resource.AbstractResource;
import org.apache.wicket.util.collections.MiniMap;

import com.fasterxml.jackson.databind.ObjectMapper;

public class HelloJsonResponse extends AbstractResource
{
  private static final long serialVersionUID = 1L;

  private static final String CONTENT_TYPE = "application/json";
  private static final ObjectMapper mapper = new ObjectMapper();

  protected ResourceResponse newResourceResponse(Attributes attributes)
  {
    final ResourceResponse response = new ResourceResponse();
    response.setContentLength(26);
    response.setContentType(CONTENT_TYPE);
    response.setWriteCallback(new WriteCallback()
    {
      public void writeData(Attributes attributes)
      {
<<<<<<< HEAD
        Map<String, String> data = new HashMap<String, String>();
        data.put("message", "Hello, World!");
=======
        Map<String, String> data = new MiniMap<>(1);
        data.put("message", "Hello, world");
>>>>>>> 5df348df

        try
        {
            String json = HelloJsonResponse.mapper.writeValueAsString(data);
            attributes.getResponse().write(json);
        }
        catch (IOException ex)
        {
          // do nothing
        }
      }
    });
    return response;
  }
}<|MERGE_RESOLUTION|>--- conflicted
+++ resolved
@@ -18,19 +18,14 @@
   protected ResourceResponse newResourceResponse(Attributes attributes)
   {
     final ResourceResponse response = new ResourceResponse();
-    response.setContentLength(26);
+    response.setContentLength(27);
     response.setContentType(CONTENT_TYPE);
     response.setWriteCallback(new WriteCallback()
     {
       public void writeData(Attributes attributes)
       {
-<<<<<<< HEAD
-        Map<String, String> data = new HashMap<String, String>();
+        Map<String, String> data = new MiniMap<>(1);
         data.put("message", "Hello, World!");
-=======
-        Map<String, String> data = new MiniMap<>(1);
-        data.put("message", "Hello, world");
->>>>>>> 5df348df
 
         try
         {
