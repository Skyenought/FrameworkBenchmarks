--- conflicted
+++ resolved
@@ -1,10 +1,7 @@
 package hellowicket;
 
-<<<<<<< HEAD
 import hellowicket.plaintext.HelloTextReference;
-=======
 import hellowicket.dbupdates.HelloDbUpdatesReference;
->>>>>>> 33a7e4da
 import org.apache.wicket.protocol.http.WebApplication;
 
 /**
@@ -36,11 +33,8 @@
 		// mount the resources under test
 		mountResource("/json", new HelloJsonReference());
 		mountResource("/db", new HelloDbReference());
-<<<<<<< HEAD
+		mountResource("/updates", new HelloDbUpdatesReference());
 		mountResource("/plaintext", new HelloTextReference());
-=======
-		mountResource("/updates", new HelloDbUpdatesReference());
->>>>>>> 33a7e4da
 
 		// disable response caching to be more close to other
 		// test applications' behavior
